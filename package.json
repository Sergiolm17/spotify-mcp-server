--- conflicted
+++ resolved
@@ -15,15 +15,10 @@
     "build"
   ],
   "keywords": [],
-  "author": "Marcel Marais",
+  "author": "Sergio Lazaro",
   "description": "A Model Context Protocol server for Spotify integration",
   "dependencies": {
-<<<<<<< HEAD
     "@modelcontextprotocol/sdk": "^1.6.1",
-=======
-    "@modelcontextprotocol/sdk": "^1.10.1",
-    "@spotify/web-api-ts-sdk": "^1.2.0",
->>>>>>> 0ba75309
     "open": "^10.1.0",
     "zod": "^3.24.2"
   },
